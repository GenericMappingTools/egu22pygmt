# Table of contents
# Learn more at https://jupyterbook.org/customize/toc.html

format: jb-book
root: intro
parts:
- caption: Details
  chapters:
    - title: EGU22 Homepage
      url: https://www.egu22.eu
- caption: Tutorials
  chapters:
    - file: markdown
    - file: notebooks
    - file: markdown-notebooks
<<<<<<< HEAD
    - file: lidar_to_surface
=======
    - file: first-figure
    - file: ecosystem
>>>>>>> 639ad011
<|MERGE_RESOLUTION|>--- conflicted
+++ resolved
@@ -13,9 +13,6 @@
     - file: markdown
     - file: notebooks
     - file: markdown-notebooks
-<<<<<<< HEAD
-    - file: lidar_to_surface
-=======
     - file: first-figure
     - file: ecosystem
->>>>>>> 639ad011
+    - file: lidar_to_surface