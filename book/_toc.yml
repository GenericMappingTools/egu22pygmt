# Table of contents
# Learn more at https://jupyterbook.org/customize/toc.html

format: jb-book
root: intro
parts:
- caption: 🔗 Details
  chapters:
    - title: EGU22 Homepage
      url: https://www.egu22.eu
    - title: Course materials on GitHub
      url: https://github.com/GenericMappingTools/egu22pygmt
- caption: 🧑‍🏫 Tutorials
  chapters:
    - file: first-figure
    - file: ecosystem
<<<<<<< HEAD
    - file: Mars_Maps
=======
    - file: mars_maps
      sections:
        - file: mars_maps_extended
>>>>>>> f1dd5bbf
    - file: lidar_to_surface<|MERGE_RESOLUTION|>--- conflicted
+++ resolved
@@ -14,11 +14,7 @@
   chapters:
     - file: first-figure
     - file: ecosystem
-<<<<<<< HEAD
-    - file: Mars_Maps
-=======
     - file: mars_maps
       sections:
         - file: mars_maps_extended
->>>>>>> f1dd5bbf
     - file: lidar_to_surface