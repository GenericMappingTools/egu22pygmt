# Table of contents
# Learn more at https://jupyterbook.org/customize/toc.html

format: jb-book
root: intro
parts:
- caption: Details
  chapters:
    - title: EGU22 Homepage
      url: https://www.egu22.eu
- caption: Tutorials
  chapters:
    - file: markdown
    - file: notebooks
    - file: markdown-notebooks
<<<<<<< HEAD
    - file: ecosystem
=======
    - file: first-figure
>>>>>>> 023cd599
<|MERGE_RESOLUTION|>--- conflicted
+++ resolved
@@ -13,8 +13,5 @@
     - file: markdown
     - file: notebooks
     - file: markdown-notebooks
-<<<<<<< HEAD
-    - file: ecosystem
-=======
     - file: first-figure
->>>>>>> 023cd599
+    - file: ecosystem